import os
import pickle
from datetime import datetime
from itertools import permutations
from collections import namedtuple

import numpy as np
from sklearn import metrics
from sklearn.grid_search import ParameterGrid

from core.cluster import hac, ihac, digbc, digshc
from core.util import labels_to_lists
from eval.util import progress
from eval.report import build_report
from eval.data import load_articles, build_vectors
from eval.parallel import parallelize

METRICS = ['adjusted_rand', 'adjusted_mutual_info', 'completeness', 'homogeneity']

Member = namedtuple('Member', ['id', 'title'])

approaches = {
    'hac': hac,
    'ihac': ihac,
    'digbc': digbc,
    'digshc': digshc
}

def evaluate(datapath, approach='digshc', param_grid=None):
    articles, labels_true = load_articles(datapath)

    if 'dig' in approach:
        # articles = [a.text for a in articles]
        vecs_path = None
    else:
        # Build the vectors if they do not exist.
        vecs_path = '/tmp/{0}.pickle'.format(datapath.replace('/', '.'))
        if not os.path.exists(vecs_path):
            build_vectors(articles, vecs_path)

    if param_grid is None:
<<<<<<< HEAD
        # Param grid for development, just one param combo so things run quickly.
        param_grid = ParameterGrid({
            'metric': ['cosine'],
            'linkage_method': ['average'],
            'threshold': [0.8],
            'weights': [[1,1,1]]
        })
=======
        # pass
        if approach == 'digshc':
            param_grid = ParameterGrid({
                'alpha': np.arange(0.65, 0.81, 0.05),
                'threshold': [0.2]
                'epsilon': np.arange(0.005, 0.011, 0.001),
                'hr_min': np.arange(0.3, 0.51, 0.05)
            })

        # More exhaustive param grid.
        #param_grid = ParameterGrid({
            #'metric': ['cosine'],
            #'linkage_method': ['average'],
            #'threshold': np.arange(0.1, 1.0, 0.05),
            #'weights': list( permutations(np.arange(1., 102., 20.), 3) )
        #})

        # Param grid focused on values which seem to work best.
        #param_grid = ParameterGrid({
            #'metric': ['cosine'],
            #'linkage_method': ['average'],
            #'threshold': np.arange(0.1, 0.25, 0.05),
            #'weights': list( permutations(np.arange(21., 82., 20.), 3) )
        #})

        # Param grid for development, just one param combo so things run quickly.
        #param_grid = ParameterGrid({
            #'metric': ['cosine'],
            #'linkage_method': ['average'],
            #'threshold': [0.8],
            #'weights': [[1,1,1]]
        #})

        # if approach == 'ihac':
        #     param_grid = ParameterGrid({
        #         'metric': ['cosine'],
        #         'linkage_method': ['average'],
        #         'threshold': np.arange(40., 100., 10.),
        #         'weights': list( permutations(np.arange(21., 102., 20.), 3) ),
        #         'lower_limit_scale': np.arange(0.1, 1.1, 0.1),
        #         'upper_limit_scale': np.arange(1.1, 1.2, 0.05)
        #     })


>>>>>>> d0b1e261


    # Not working right now, need more memory. scipy's pdist stores an array in memory
    # which craps out parallelization cause there's not enough memory to go around.
    #print('Running {0} parameter combos...'.format(len(param_grid)))
    #args_set = [(vectors, pg_set) for pg_set in np.array_split(list(param_grid), mp.cpu_count())]
    #results = parallelize(cluster_p, args_set)

    import time
    start_time = time.time()

    results = []
    for pg in progress(param_grid, 'Running {0} parameter combos...'.format(len(param_grid))):
        result = cluster(vecs_path, pg, approach, articles)
        results.append(result)

    elapsed_time = time.time() - start_time
    print('Clustered in {0}'.format(elapsed_time))

    results, avgs = score_results(results, labels_true, articles)
    bests, lines = calculate_bests(results)
    print('Average scores: {0}'.format(avgs))
    lines += '\n\n{0}'.format(avgs)

    now = datetime.now()
    dataname = datapath.split('/')[-1].split('.')[0]
    filename = '{0}_{1}_{2}'.format(approach, dataname, now.isoformat())

    # Simple text report.
    build_report(filename, '\n'.join(lines))

    # HTML report, more detailed.
    report_path = build_report(filename, {
        'metrics': METRICS,
        'clusterables': articles,
        'results': results,
        'bests': bests,
        'expected': labels_to_lists(articles, labels_true),
        'dataset': datapath,
        'date': now
    }, template='eval_report.html')

    return bests


def calculate_bests(results):
    bests = {}
    lines = []
    for metric in METRICS:
        srtd = sorted(results, key=lambda x:x['score'][metric], reverse=True)

        lines.append('======\n{0}\n======'.format(metric))
        lines += ['{0}, scored {1} [{2}]'.format(res['params'], res['score'][metric], metric) for res in srtd]
        lines.append('\n\n============================\n\n')

        bests[metric] = srtd[0]
        print('Best parameter combination: {0}, scored {1} [{2}]'.format(bests[metric]['params'], bests[metric]['score'][metric], metric))

    return bests, lines


def cluster_p(vectors, pg_set):
    return [cluster(vectors, pg) for pg in pg_set]


def cluster(filepath, pg, approach, articles):

    # Handled specially
    if 'dig' in approach:
        labels_pred = approaches[approach]([a.text for a in articles], **pg)

    else:
        pg_ = pg.copy()

        # Reload the original vectors, so when we weigh them we can just
        # modify these vectors without copying them (to save memory).
        with open(filepath, 'rb') as f:
            vecs = pickle.load(f)

        vecs = weight_vectors(vecs, weights=pg_['weights'])

        pg_.pop('weights', None)

        try:
            labels_pred = approaches[approach](vecs, **pg_)
        except KeyError:
            print('Unrecognized approach "{0}"'.format(approach))

        if hasattr(pg['metric'], '__call__'): pg['metric'] = pg['metric'].__name__

    return {
        'params': pg,
        'labels': labels_pred,
        'id': hash(str(pg))
    }


def score_results(results, labels_true, articles):
    articles_ = [Member(a.id, a.title) for a in articles]

    avgs = {metric: [] for metric in METRICS}
    for result in results:
        result['score'] = score(labels_true, result['labels'])
        result['clusters'] = labels_to_lists(articles_, result['labels'])

        for metric, scr in result['score'].items():
            avgs[metric].append(scr)

    for metric, scrs in avgs.items():
        avgs[metric] = sum(scrs)/len(scrs)

    return results, avgs


def weight_vectors(v, weights):
    # Convert to a scipy.sparse.lil_matrix because it is subscriptable.
    v = v.tolil()

    # Apply weights to the proper columns:
    # col 0 = pub, cols 1-101 = bow, 102+ = concepts
    # weights = [pub, bow, concept]
    v[:,0] *= weights[0]
    v[:,1:101] *= weights[1]
    v[:,101:] *= weights[2]
    return v


def score(labels_true, labels_pred):
    """
    Score clustering results.

    These labels to NOT need to be congruent,
    these scoring functions only consider the cluster composition.

    That is::

        labels_true = [0,0,0,1,1,1]
        labels_pred = [5,5,5,2,2,2]
        score(labels_pred)
        >>> 1.0

    Even though the labels aren't exactly the same,
    all that matters is that the items which belong together
    have been clustered together.
    """
    return {metric: metrics.__dict__['{0}_score'.format(metric)](labels_true, labels_pred) for metric in METRICS}


def test(datapath):
    """
    Test the clustering on a dataset that doesn't have labels.

    TO DO: this needs to be updated.
    """
    articles = load_articles(datapath, with_labels=False)
    vectors = build_vectors(articles[:20], datapath)

    import time
    start_time = time.time()
    print('Clustering...')
    labels = hac(vectors, 'cosine', 'average', 0.8)
    elapsed_time = time.time() - start_time
    print('Clustered in {0}'.format(elapsed_time))

    clusters = labels_to_lists(articles, labels)
    import ipdb; ipdb.set_trace()
    now = datetime.now()
    dataname = datapath.split('/')[-1].split('.')[0]
    filename = 'test_{0}_{1}'.format(dataname, now.isoformat())
    report_path = build_report(filename, {
        'clusterables': articles,
        'clusters': clusters,
        'dataset': datapath,
        'date': now
    }, template='test_report.html')<|MERGE_RESOLUTION|>--- conflicted
+++ resolved
@@ -39,7 +39,6 @@
             build_vectors(articles, vecs_path)
 
     if param_grid is None:
-<<<<<<< HEAD
         # Param grid for development, just one param combo so things run quickly.
         param_grid = ParameterGrid({
             'metric': ['cosine'],
@@ -47,7 +46,7 @@
             'threshold': [0.8],
             'weights': [[1,1,1]]
         })
-=======
+
         # pass
         if approach == 'digshc':
             param_grid = ParameterGrid({
@@ -56,43 +55,6 @@
                 'epsilon': np.arange(0.005, 0.011, 0.001),
                 'hr_min': np.arange(0.3, 0.51, 0.05)
             })
-
-        # More exhaustive param grid.
-        #param_grid = ParameterGrid({
-            #'metric': ['cosine'],
-            #'linkage_method': ['average'],
-            #'threshold': np.arange(0.1, 1.0, 0.05),
-            #'weights': list( permutations(np.arange(1., 102., 20.), 3) )
-        #})
-
-        # Param grid focused on values which seem to work best.
-        #param_grid = ParameterGrid({
-            #'metric': ['cosine'],
-            #'linkage_method': ['average'],
-            #'threshold': np.arange(0.1, 0.25, 0.05),
-            #'weights': list( permutations(np.arange(21., 82., 20.), 3) )
-        #})
-
-        # Param grid for development, just one param combo so things run quickly.
-        #param_grid = ParameterGrid({
-            #'metric': ['cosine'],
-            #'linkage_method': ['average'],
-            #'threshold': [0.8],
-            #'weights': [[1,1,1]]
-        #})
-
-        # if approach == 'ihac':
-        #     param_grid = ParameterGrid({
-        #         'metric': ['cosine'],
-        #         'linkage_method': ['average'],
-        #         'threshold': np.arange(40., 100., 10.),
-        #         'weights': list( permutations(np.arange(21., 102., 20.), 3) ),
-        #         'lower_limit_scale': np.arange(0.1, 1.1, 0.1),
-        #         'upper_limit_scale': np.arange(1.1, 1.2, 0.05)
-        #     })
-
-
->>>>>>> d0b1e261
 
 
     # Not working right now, need more memory. scipy's pdist stores an array in memory
