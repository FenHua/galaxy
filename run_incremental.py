import os
import random
import pickle

import numpy as np
from scipy.sparse import vstack, lil_matrix
from scipy import average
from sklearn.grid_search import ParameterGrid

from eval import weight_vectors, score
from eval.data import load_articles, build_vectors

from core.ihac import IHAC
from core.ihac.node import Node


def evaluate_average(datapath):
    articles, labels_true = load_articles(datapath)

    # Build the vectors if they do not exist.
    vecs_path = '/tmp/{0}.pickle'.format(datapath.replace('/', '.'))
    if not os.path.exists(vecs_path):
        build_vectors(articles, vecs_path)

    # Use idealized params (for IHAC w/ handpicked.json).
    param_grid = ParameterGrid({
        'metric': ['cosine'],
        'linkage_method': ['average'],
        'threshold': [50.],
        'weights': [[21., 81., 41.]],
        'lower_limit_scale': [0.8],
        'upper_limit_scale': [1.15]
    })
    pgs = [pg for pg in param_grid]

    TRIALS = 30
    results = {}
    for i in range(TRIALS):
        result, n_clusters = cluster(vecs_path, pgs[0], labels_true)
        if n_clusters in range(20, 29):
            for metric in result:
                results.setdefault(metric, [])
                results[metric].append(result[metric])
        print(n_clusters)

    for metric in results:
        results[metric] = average(results[metric])
    
    print(sorted(results.items()))


def cluster(filepath, pg, labels_true):
    Node.lower_limit_scale = pg['lower_limit_scale']
    Node.upper_limit_scale = pg['upper_limit_scale']
    model = IHAC()

    # Reload the original vectors, so when we weigh them we can just
    # modify these vectors without copying them (to save memory).
    with open(filepath, 'rb') as f:
        vecs = pickle.load(f)

    vecs = weight_vectors(vecs, weights=pg['weights'])

    vecs, labels_true = shuffle(vecs, labels_true)
    model.fit(vecs.toarray())

    clusters, labels_pred = model.clusters(distance_threshold=pg['threshold'], with_labels=True)

    return score(labels_true, labels_pred), len(set(labels_pred))

<<<<<<< HEAD

def shufflechunk(vecs, labels_true, n_chunks=1):
=======
def shuffle(vecs, labels_true):
>>>>>>> e5422bd7
    # Pair up the vectors with their labels.
    labeled_vecs = list(zip(list(vecs), labels_true))

    # Shuffle them.
    random.shuffle(labeled_vecs)

    # Separate the lists again.
    vecs, labels_true = zip(*labeled_vecs)

    return vstack(vecs), list(labels_true)


def chunk(vecs, n_chunks=3):
    # Break it up into randomly-sized chunks!
    chunks = []
    for i in range(n_chunks):
        size = len(vecs)
        if i == n_chunks - 1:
            v = vstack(vecs)

        else:
            end = random.randint(1, size - n_chunks - i + 2)
            v = vstack(vecs[:end])
            vecs = vecs[end:]

        chunks.append(v)
    return chunks

if __name__ == '__main__':
    # evaluate('eval/data/event/handpicked.json')
    evaluate_average('eval/data/event/handpicked.json')<|MERGE_RESOLUTION|>--- conflicted
+++ resolved
@@ -14,7 +14,7 @@
 from core.ihac.node import Node
 
 
-def evaluate_average(datapath):
+def evaluate_average(datapath, ntrials=50):
     articles, labels_true = load_articles(datapath)
 
     # Build the vectors if they do not exist.
@@ -33,20 +33,43 @@
     })
     pgs = [pg for pg in param_grid]
 
-    TRIALS = 30
     results = {}
-    for i in range(TRIALS):
+    for i in range(ntrials):
         result, n_clusters = cluster(vecs_path, pgs[0], labels_true)
-        if n_clusters in range(20, 29):
-            for metric in result:
-                results.setdefault(metric, [])
-                results[metric].append(result[metric])
+        for metric in result:
+            results.setdefault(metric, [])
+            results[metric].append(result[metric])
         print(n_clusters)
 
     for metric in results:
         results[metric] = average(results[metric])
     
     print(sorted(results.items()))
+
+
+def evaluate(datapath):
+    articles, labels_true = load_articles(datapath)
+
+    # Build the vectors if they do not exist.
+    vecs_path = '/tmp/{0}.pickle'.format(datapath.replace('/', '.'))
+    if not os.path.exists(vecs_path):
+        build_vectors(articles, vecs_path)
+
+    # Use idealized params (for IHAC w/ handpicked.json).
+    param_grid = ParameterGrid({
+        'metric': ['cosine'],
+        'linkage_method': ['average'],
+        'threshold': [50.],
+        'weights': [[21., 81., 41.]],
+        'lower_limit_scale': [0.8],
+        'upper_limit_scale': [1.15]
+    })
+    pgs = [pg for pg in param_grid]
+
+    result, n_clusters = cluster(vecs_path, pgs[0], labels_true)
+    
+    print(n_clusters)
+    print(sorted(result.items()))
 
 
 def cluster(filepath, pg, labels_true):
@@ -68,12 +91,8 @@
 
     return score(labels_true, labels_pred), len(set(labels_pred))
 
-<<<<<<< HEAD
 
-def shufflechunk(vecs, labels_true, n_chunks=1):
-=======
 def shuffle(vecs, labels_true):
->>>>>>> e5422bd7
     # Pair up the vectors with their labels.
     labeled_vecs = list(zip(list(vecs), labels_true))
 
@@ -103,5 +122,8 @@
     return chunks
 
 if __name__ == '__main__':
-    # evaluate('eval/data/event/handpicked.json')
-    evaluate_average('eval/data/event/handpicked.json')+    import sys
+    if len(sys.argv) > 1 and sys.argv[1] == '-a':
+        evaluate_average('eval/data/event/handpicked.json')
+    else:
+        evaluate('eval/data/event/handpicked.json')