import unittest
import math

import numpy as np
from sklearn.metrics.pairwise import pairwise_distances
from scipy.spatial.distance import euclidean

from core.ihac.node import LeafNode, ClusterNode
from core.ihac.hierarchy import Hierarchy
from core.ihac import IHAC


class IHACTest(unittest.TestCase):
    def setUp(self):
        self.ihac = IHAC()

    def test_labels(self):
        points_1 = [np.array([p]) for p in np.arange(0.1, 1.0, 0.1)]
        points_2 = [np.array([p]) for p in np.arange(20.0, 21.0, 0.1)]
        points_3 = [np.array([p]) for p in np.arange(0.1, 1.0, 0.1)]
        self.ihac.fit(points_1)
        self.ihac.fit(points_2)
        self.ihac.fit(points_3)
        clusters, labels = self.ihac.clusters(distance_threshold=0.5)

        # Expect that the labels preserve the input order.
        num_1 = len(points_1)
        labels_1 = labels[:num_1]

        num_2 = len(points_2)
        labels_2 = labels[num_1:num_1+num_2]

        labels_3 = labels[num_1+num_2:]

        # labels_1 and labels_3 are operating off the same data (points) so they should be equivalent.
        self.assertEqual(labels_1, labels_3)
        self.assertNotEqual(labels_1, labels_2)

    def test_no_cluster_nodes_with_single_cluster_child(self):
        points = [0.30, 0.40, 0.80, 2.70, 0.20, 2.40]
        points = [np.array([p]) for p in points]
        points_1, points_2 = points[:4], points[4:]

        self.ihac.fit(points_1)
        bad_nodes = [n for n in self.ihac.hierarchy.nodes if type(n) is ClusterNode and len(n.children) <= 1]
        self.assertFalse(bad_nodes)

        self.ihac.fit(points_2)
        bad_nodes = [n for n in self.ihac.hierarchy.nodes if type(n) is ClusterNode and len(n.children) <= 1]
        self.assertFalse(bad_nodes)

    def test_load_and_save(self):
        tmp_path = '/tmp/test_hierarchy.pickle'
        points = [0.30, 0.40, 0.80, 2.70, 0.20, 2.40]
        points = [np.array([p]) for p in points]

        self.ihac.fit(points)
        self.ihac.save(tmp_path)

        ihac = IHAC()
        ihac.load(tmp_path)

        _, labels_1 = self.ihac.clusters()
        _, labels_2 = ihac.clusters()

        self.assertEqual(labels_1, labels_2)

    def test_many_points(self):
        """
        Test clustering with 160 points.
        This should just execute without error.
        """
        cluster_a1 = np.arange(0,0.4,0.01)
        cluster_a2 = np.arange(0.6,1,0.01)
        cluster_b1 = np.arange(2,2.4,0.01)
        cluster_b2 = np.arange(2.6,3,0.01)
        points = np.append(cluster_a1, cluster_a2)
        points = np.append(points, cluster_b1)
        points = np.append(points, cluster_b2)
        np.random.shuffle(points)
        points = [np.array([p]) for p in points]

        self.ihac.fit(points)

class HierarchyTest(unittest.TestCase):
    def setUp(self):
        self.initial_vec = [10]
        self.h = Hierarchy(self.initial_vec)

        # The hierarchy initially creates
        # a leaf node and a cluster node.
        self.initial_leaf = self.h.nodes[0]
        self.initial_clus = self.h.nodes[1]

    def _build_cluster_node(self, num_children=2):
        """
        Just builds a cluster node with two leaf node children.
        """
        children = [self.h.create_node(LeafNode, vec=[i*20]) for i in range(num_children)]
        return self.h.create_node(ClusterNode, children=children)

    def test_init(self):
        self.assertEqual(self.h.dists.shape, (2,2))
        self.assertEqual(self.initial_leaf.id, 0)
        self.assertEqual(type(self.initial_leaf), LeafNode)
        self.assertEqual(type(self.initial_clus), ClusterNode)

    def test_create_node(self):
        node = self.h.create_node(LeafNode, vec=[20])

        expected_dists = np.array([[  0., 0., 10.],
                                   [  0., 0., 10.],
                                   [ 10., 10., 0.]])

        # Distance matrix should be reshaped.
        self.assertEqual(self.h.dists.shape, (3,3))
        self.assertTrue((self.h.dists == expected_dists).all())
        self.assertEqual(self.h.nodes, [self.initial_leaf, self.initial_clus, node])

        # Id should properly be assigned.
        self.assertEqual(node.id, 2)

        # Params should be passed through.
        self.assertEqual(node.center, [20])

    def test_delete_node(self):
        # Create a simple hierarchy to test.
        nodes = [self.h.create_node(LeafNode, vec=[i*10]) for i in range(5)]
        children = nodes[:3]
        siblings = nodes[3:]

        n = self.h.create_node(ClusterNode, children=children)
        parent = self.h.create_node(ClusterNode, children=siblings + [n])

        self.assertEqual(n.siblings, siblings)
        self.assertEqual(n.parent, parent)
        self.assertEqual(n.children, children)

        old_ids = [n.id] + [c.id for c in n.children]

        self.h.delete_node(n)

        # Node should be gone from the hierarchy.
        self.assertEqual(n.id, None)
        self.assertEqual(n.siblings, [])
        self.assertEqual(n.parent, None)
        self.assertTrue(n not in parent.children)
        for s in siblings:
            self.assertTrue(n not in s.siblings)

        # The node and its children's ids should be available for reuse.
        self.assertEqual(self.h.available_ids, old_ids)

        # Its children should also be deleted.
        for c in children:
            self.assertEqual(c.id, None)
            self.assertEqual(c.siblings, [])
            self.assertEqual(c.parent, None)

        # The ids should be reused.
        new_nodes = [self.h.create_node(LeafNode, vec=[i*10]) for i in range(len(old_ids))]

        for nn in new_nodes:
            self.assertTrue(nn.id in old_ids)

    def test_distance(self):
        node_i = self.initial_leaf
        node_j = self.h.create_node(LeafNode, vec=[20])

        # Distances should be symmetric.
        d = self.h.distance(node_i, node_j)
        d_ = self.h.distance(node_j, node_i)
        self.assertEqual(d, 10)
        self.assertEqual(d_, 10)

    def test_update_distances(self):
        # Create some extra nodes.
        data = np.array([[1],[2],[4],[8],[12]])
        nodes = [self.h.create_node(LeafNode, vec=center) for center in data]

        # Calculate a distance matrix independently to compare to.
        # We include the vector which initialized the hierarchy
        # and the center of the initial cluster node.
        data = np.insert(data, 0, [self.initial_vec, self.initial_clus.center], axis=0)
        dist_mat = pairwise_distances(data, metric='euclidean')

        self.assertTrue((dist_mat == self.h.dists).all())

    def test_get_closest_leaf(self):
        node_i = self.h.incorporate([20])
        node_j = self.h.incorporate([40])
        node_k = self.h.create_node(LeafNode, vec=[21])
        result, dist = self.h.get_closest_leaf(node_k)

        self.assertEqual(result, node_i)
        self.assertEqual(dist, 1)

    def test_demote(self):
        # Build three sibling cluster nodes.
        n_i = self._build_cluster_node()
        n_j = self._build_cluster_node()
        n_k = self._build_cluster_node()
        parent = self.h.create_node(ClusterNode, children=[n_i, n_j, n_k])

        self.h.demote(n_i, n_j)
        self.assertEqual(n_j.parent, n_i)

    def test_demote_omits_clusters_with_only_childs(self):
        # If demoting causes a ClusterNode to have only one child, that node
        # should be removed and replaced by its only child node.

        # Build two sibling cluster nodes.
        n_i = self._build_cluster_node()
        n_j = self._build_cluster_node()
        parent = self.h.create_node(ClusterNode, children=[n_i, n_j])

        self.h.demote(n_i, n_j)

        # The parent should be removed.
        self.assertEqual(parent.id, None)

        # n_i should be the root now.
        self.assertEqual(n_i.parent, None)

        self.assertTrue(n_j in n_i.children)
        self.assertEqual(n_j.parent, n_i)

    def test_merge(self):
        parent = self._build_cluster_node(num_children=3)
        n_i, n_j, n_k = parent.children

        # All three nodes are siblings.
        self.assertEqual(n_k.siblings, [n_i, n_j])

        self.h.merge(n_i, n_j)

        # Now n_i and n_j should be in their own cluster.
        self.assertEqual(n_i.siblings, [n_j])

        # And that new cluster should be a sibling to the remaining node.
        self.assertEqual(n_k.siblings, [n_i.parent])

    def test_split(self):
        n_i = self.h.incorporate([10.05])
        n_j = self.h.incorporate([10.08])
        n_k = self.h.incorporate([10.1])

        self.assertEqual(self.initial_leaf.siblings, [n_i, n_j, n_k])
        self.h.split(self.initial_leaf.parent)

        # n_i, n_j, and n_k are all closer to each other than they are to the initial leaf,
        # so we expect them to be in their own cluster.
        self.assertEqual(n_i.siblings, [n_j, n_k])
        self.assertEqual(self.initial_leaf.siblings, [n_i.parent])

    def test_ins_hierarchy(self):
        # Build a node with a parent and another node.
        n_i = self._build_cluster_node().children[0]
        n_j = self.h.create_node(LeafNode, vec=[20])

        self.h.ins_hierarchy(n_i, n_j)

        # The nodes should be siblings now.
        self.assertEqual(n_i.siblings, [n_j])

    def test_incorporate_adds_to_existing_cluster_node(self):
        # A node this close should be added as a sibling.
        node_i = self.h.incorporate([11])
        self.assertEqual(self.initial_leaf.siblings, [node_i])

    def test_incorporate_creates_new_cluster_node(self):
        # The cluster node and the new node should be siblings.
        node_i = self.h.incorporate([20])
        self.assertEqual(self.initial_clus.siblings, [node_i])

    def test_fcluster(self):
        node_i = self.h.incorporate([20])
        node_j = self.h.incorporate([40])

        clusters = self.h.fcluster(distance_threshold=12.0)
        self.assertEqual(clusters, [[self.initial_leaf, node_i], [node_j]])

        clusters = self.h.fcluster(distance_threshold=30.0)
        self.assertEqual(clusters, [[self.initial_leaf, node_i, node_j]])

        clusters = self.h.fcluster(distance_threshold=0.0)
        self.assertEqual(clusters, [[self.initial_leaf], [node_i], [node_j]])

class ClusterNodeTest(unittest.TestCase):
    def setUp(self):
        """
        Keep it simple: 5 1-dimensional datapoints::

            [[1],
             [2],
             [4],
             [8],
             [12]]

        The child distance matrix will look like::

            [[  0.   1.   3.   7.  11.]
             [  1.   0.   2.   6.  10.]
             [  3.   2.   0.   4.   8.]
             [  7.   6.   4.   0.   4.]
             [ 11.  10.   8.   4.   0.]]
        """
        self.data = np.array([[1],[2],[4],[8],[12]])

        # Initialize the hierarchy with the first datapoint.
        self.h = Hierarchy(self.data[0])

        # Create (leaf) nodes for each other datapoint.
        self.nodes = [self.h.nodes[0]] + [self.h.create_node(LeafNode, vec=vec) for vec in self.data[1:]]

        # Create the cluster node to test with.
        self.c = self.h.create_node(ClusterNode, children=self.nodes)

    def test_init(self):
        c = self.c
        self.assertIsInstance(c, ClusterNode)

        # The center should be the mean of the datapoints.
        expected_center = (1+2+4+8+12)/5
        self.assertEquals(c.center, expected_center)

        # The mean of the nearest distances.
        mins = [1,1,4,2,4]
        expected_nearest_distance_mean = sum(mins)/len(mins)
        self.assertEqual(c.nearest_dists_mean, expected_nearest_distance_mean)

        # The std of the nearest distances.
        expected_nearest_distance_std = math.sqrt(sum([(min - expected_nearest_distance_mean)**2 for min in mins])/len(mins))
        self.assertAlmostEqual(c.nearest_dists_std, expected_nearest_distance_std)

    def test_nearest_children(self):
        n_i, n_j, d = self.c.nearest_children
        self.assertEqual(n_i, self.nodes[0])
        self.assertEqual(n_j, self.nodes[1])
        self.assertEqual(d, 1.0)

    def test_furthest_nearest_children(self):
        n_i, n_j, d = self.c.furthest_nearest_children
        self.assertEqual(n_i, self.nodes[2])
        self.assertEqual(n_j, self.nodes[3])
        self.assertEqual(d, 4.0)

    def test_leaves(self):
        self.assertEqual(self.c.leaves, self.nodes)

    def test_siblings(self):
        idx = 2
        child = self.c.children[idx]
        siblings = self.c.children[:idx] + self.c.children[(idx + 1):]
        self.assertEqual(child.siblings, siblings)

    def test_child_dist_matrix(self):
        # Independently calculate the child distance matrix.
        c_dist_mat = pairwise_distances(self.data, metric='euclidean')

        # Sanity check that the master distance matrix and the child distance matrix
        # are NOT the same.
        self.assertFalse(self.c.mdm == c_dist_mat)

        # Assert that the child distance matrix equals the independently calculated one.
        self.assertTrue((self.c.cdm == c_dist_mat).any())

    def test_nearest_child(self):
        node = self.h.create_node(LeafNode, vec=[5])

        child, dist = self.c.get_nearest_child(node)

        # Expecting the nearest child to be the node with the center of [4].
        self.assertEqual(child, self.nodes[2])

        # It should have a distance of 1.
        self.assertEqual(dist, 1)

    def test_add_child(self):
        node = self.h.create_node(LeafNode, vec=[5])

        old_dist_mat = self.h.dists.copy()

        self.c.add_child(node)

        # The center should have been updated.
        expected_center = (1+2+4+8+12+5)/6
        self.assertEqual(self.c.center, expected_center)

        # The distance matrix shape should remain the same,
        # but the values should not (they have been updated).
        self.assertEqual(old_dist_mat.shape, self.h.dists.shape)
        self.assertFalse((old_dist_mat == self.h.dists).all())

        # Independently calculate the child distance matrix and compare.
        data = np.concatenate((self.data, [[5]]))
        c_dist_mat = pairwise_distances(data, metric='euclidean')
        self.assertTrue((c_dist_mat == self.c.cdm).all())

    def test_remove_child(self):
        old_dist_mat = self.h.dists.copy()

        child = self.c.children[2]
        self.c.remove_child(child)

        # The center should have been updated.
        expected_center = (1+2+8+12)/4
        self.assertEqual(self.c.center, expected_center)

        # The distance matrix shape should remain the same,
        # but the values should not (they have been updated).
        self.assertEqual(old_dist_mat.shape, self.h.dists.shape)
        self.assertFalse((old_dist_mat == self.h.dists).all())

        # Independently calculate the child distance matrix and compare.
        data = np.delete(self.data, 2, 0)
        c_dist_mat = pairwise_distances(data, metric='euclidean')
        self.assertTrue((c_dist_mat == self.c.cdm).all())

    def test_split_children(self):
        """
        The MST for self.c looks like::

            [[ 0.  1.  0.  0.  0.]
             [ 0.  0.  2.  0.  0.]
             [ 0.  0.  0.  4.  0.]
             [ 0.  0.  0.  0.  4.]
             [ 0.  0.  0.  0.  0.]]

        Visually, the MST looks something like::

            (0)--1--(1)--2--(2)--4--(3)--3--(4)

        Where::

            (A)--C--(B)

        Means A and B are connected by an edge with weight C.

        So splitting at the greatest edge, we get::

            (0)--1--(1)--2--(2)   (3)--3--(4)
        """

        children = self.c.children
        c_i, c_j = self.c.split_children()

        expected_i_children = [children[i] for i in [0,1,2]]
        expected_j_children = [children[i] for i in [3,4]]

        self.assertEqual(c_i.children, expected_i_children)
        self.assertEqual(c_j.children, expected_j_children)

<<<<<<< HEAD
if __name__ == '__main__':
    unittest.main()
=======

if __name__ == '__main__':
    unittest.main()



>>>>>>> 972168f3
<|MERGE_RESOLUTION|>--- conflicted
+++ resolved
@@ -449,16 +449,4 @@
         expected_j_children = [children[i] for i in [3,4]]
 
         self.assertEqual(c_i.children, expected_i_children)
-        self.assertEqual(c_j.children, expected_j_children)
-
-<<<<<<< HEAD
-if __name__ == '__main__':
-    unittest.main()
-=======
-
-if __name__ == '__main__':
-    unittest.main()
-
-
-
->>>>>>> 972168f3
+        self.assertEqual(c_j.children, expected_j_children)